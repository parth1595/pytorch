--- conflicted
+++ resolved
@@ -19,10 +19,6 @@
 
 #include "caffe2/core/macros.h"
 #include "c10/util/C++17.h"
-<<<<<<< HEAD
-#include "c10/util/Metaprogramming.h"
-=======
->>>>>>> 0b96e5d7
 #include "ATen/core/Backtrace.h"
 #include "ATen/core/Error.h"
 #include "ATen/core/Half.h"
@@ -127,12 +123,12 @@
   TypeMetaData() = delete;
   constexpr TypeMetaData(
     size_t itemsize,
-    PlacementNew* ctor,
-    TypedCopy* copy,
-    TypedDestructor* dtor,
+    PlacementNew* placementNew,
+    Copy* copy,
+    PlacementDelete* placementDelete,
     TypeIdentifier id,
     const char* name) noexcept
-  : itemsize_(itemsize), ctor_(ctor), copy_(copy), dtor_(dtor), id_(id), name_(name) {}
+  : itemsize_(itemsize), placementNew_(placementNew), copy_(copy), placementDelete_(placementDelete), id_(id), name_(name) {}
 
   size_t itemsize_;
   PlacementNew* placementNew_;
@@ -166,18 +162,32 @@
       " is not default-constructible.");
 }
 
-template<class T>
-inline constexpr TypeMetaData::PlacementNew* _PickPlacementNew() noexcept {
-  using c10::guts::if_constexpr;
-  return if_constexpr<std::is_fundamental<T>::value || std::is_pointer<T>::value>(
-     /* then */ [](auto) { return nullptr; },
-     /* else */ [](auto) {
-         return if_constexpr<std::is_default_constructible<T>::value>(
-           /* then */ [](auto) { return &_PlacementNew<T>; },
-           /* else */ [](auto) { return &_PlacementNewNotDefault<T>; }
-         );
-       }
-  );
+template<
+    typename T,
+    c10::guts::enable_if_t<
+        std::is_fundamental<T>::value || std::is_pointer<T>::value>* = nullptr>
+inline constexpr TypeMetaData::PlacementNew* _PickPlacementNew() {
+  return nullptr;
+}
+
+template <
+    typename T,
+    c10::guts::enable_if_t<
+        !(std::is_fundamental<T>::value || std::is_pointer<T>::value) &&
+        std::is_default_constructible<T>::value
+    >* = nullptr>
+inline constexpr TypeMetaData::PlacementNew* _PickPlacementNew() {
+  return &_PlacementNew<T>;
+}
+
+template <
+    typename T,
+    c10::guts::enable_if_t<
+        !(std::is_fundamental<T>::value || std::is_pointer<T>::value) &&
+        !std::is_default_constructible<T>::value
+    >* = nullptr>
+inline constexpr TypeMetaData::PlacementNew* _PickPlacementNew() {
+  return &_PlacementNewNotDefault<T>;
 }
 
 /**
@@ -202,18 +212,32 @@
       " does not allow assignment.");
 }
 
-template<class T>
-inline constexpr TypeMetaData::Copy* _PickCopy() noexcept {
-  using c10::guts::if_constexpr;
-  return if_constexpr<std::is_fundamental<T>::value || std::is_pointer<T>::value>(
-     /* then */ [](auto) { return nullptr; },
-     /* else */ [](auto) {
-         return if_constexpr<std::is_copy_assignable<T>::value>(
-           /* then */ [](auto) { return &_Copy<T>; },
-           /* else */ [](auto) { return &_CopyNotAllowed<T>; }
-         );
-       }
-  );
+template<
+    typename T,
+    c10::guts::enable_if_t<std::is_fundamental<T>::value || std::is_pointer<T>::value>* = nullptr
+    >
+inline constexpr TypeMetaData::Copy* _PickCopy() {
+  return nullptr;
+}
+
+template <
+    typename T,
+    c10::guts::enable_if_t<
+        !(std::is_fundamental<T>::value || std::is_pointer<T>::value) &&
+        std::is_copy_assignable<T>::value
+    >* = nullptr>
+inline constexpr TypeMetaData::Copy* _PickCopy() {
+  return &_Copy<T>;
+}
+
+template <
+    typename T,
+    c10::guts::enable_if_t<
+        !(std::is_fundamental<T>::value || std::is_pointer<T>::value) &&
+        !std::is_copy_assignable<T>::value
+    >* = nullptr>
+inline constexpr TypeMetaData::Copy* _PickCopy() {
+  return &_CopyNotAllowed<T>;
 }
 
 /**
@@ -227,13 +251,20 @@
   }
 }
 
-template<class T>
-inline constexpr TypeMetaData::PlacementDelete* _PickPlacementDelete() noexcept {
-  using c10::guts::if_constexpr;
-  return if_constexpr<std::is_fundamental<T>::value || std::is_pointer<T>::value>(
-    /* then */ [](auto) { return nullptr; },
-    /* else */ [](auto) { return &_PlacementDelete<T>; }
-  );
+template<
+    typename T,
+    c10::guts::enable_if_t<std::is_fundamental<T>::value || std::is_pointer<T>::value>* = nullptr
+    >
+inline constexpr TypeMetaData::PlacementDelete* _PickPlacementDelete() {
+  return nullptr;
+}
+
+template<
+    typename T,
+    c10::guts::enable_if_t<!(std::is_fundamental<T>::value || std::is_pointer<T>::value)>* = nullptr
+    >
+inline constexpr TypeMetaData::PlacementDelete* _PickPlacementDelete() {
+  return &_PlacementDelete<T>;
 }
 
 #ifdef __GXX_RTTI
