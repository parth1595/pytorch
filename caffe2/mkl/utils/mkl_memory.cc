#include "caffe2/mkl/mkl_utils.h"

#include "caffe2/core/init.h"
#include "caffe2/core/tensor.h"

#ifdef CAFFE2_HAS_MKL_DNN

C10_DEFINE_bool(
    caffe2_mkl_implicit_layout_change,
    false,
    "Controls the behavior when we call View() on an MKLMemory: if it is set "
    "true, then the View() function will actually change the underlying "
    "storage. If it is set false, an implicit copy is triggered but the "
    "original storage is not affected.");

namespace caffe2 {

CAFFE_KNOWN_TYPE(mkl::MKLMemory<float>);
CAFFE_KNOWN_TYPE(mkl::MKLMemory<double>);

template <typename T>
static vector<int64_t> GetMKLTensorInfo(
    const void* c,
    size_t* capacity,
    DeviceOption* device) {
  const mkl::MKLMemory<T>* tc = static_cast<const mkl::MKLMemory<T>*>(c);
  *capacity = tc->size() * sizeof(T);
  device->set_device_type(PROTO_MKLDNN);
<<<<<<< HEAD
  device->set_device_id(0);
  return tc->dims().vec();
=======
  device->set_cuda_gpu_id(0);
  return tc->dims();
>>>>>>> 38f3d1fc
}

template <typename T>
static TypeMeta GetMKLTensorType(const void*) {
  return TypeMeta::Make<T>();
}

template <typename T>
static void RegisterForType() {
  RegisterTypeCallFunction(
      TypeMeta::Id<mkl::MKLMemory<T>>(), GetMKLTensorType<T>);
  RegisterTensorInfoFunction(
      TypeMeta::Id<mkl::MKLMemory<T>>(), GetMKLTensorInfo<T>);
}

static bool Caffe2InitializeMKL(int*, char***) {
  RegisterForType<float>();
  RegisterForType<double>();
  return true;
}

REGISTER_CAFFE2_INIT_FUNCTION(
    InitMKLDNNContext,
    &Caffe2InitializeMKL,
    "Register wrappers for MKLContext");

} // namespace caffe2

#endif // CAFFE2_HAS_MKL_DNN<|MERGE_RESOLUTION|>--- conflicted
+++ resolved
@@ -26,13 +26,8 @@
   const mkl::MKLMemory<T>* tc = static_cast<const mkl::MKLMemory<T>*>(c);
   *capacity = tc->size() * sizeof(T);
   device->set_device_type(PROTO_MKLDNN);
-<<<<<<< HEAD
-  device->set_device_id(0);
+  device->set_cuda_gpu_id(0);
   return tc->dims().vec();
-=======
-  device->set_cuda_gpu_id(0);
-  return tc->dims();
->>>>>>> 38f3d1fc
 }
 
 template <typename T>
