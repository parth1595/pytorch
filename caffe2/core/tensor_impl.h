--- conflicted
+++ resolved
@@ -88,11 +88,6 @@
 class CAFFE2_API TensorImpl : public c10::intrusive_ptr_target {
  public:
   TensorImpl() = delete;
-<<<<<<< HEAD
-  explicit TensorImpl(at::Storage storage) : storage_(std::move(storage)) {}
-  explicit TensorImpl(DeviceType device_type) : storage_(device_type) {}
-=======
->>>>>>> ca5def1b
 
   explicit TensorImpl(at::Storage storage) : storage_(std::move(storage)), storage_offset_(0) {
     data_type_ = storage_ ? storage_.dtype() : TypeMeta{};
