--- conflicted
+++ resolved
@@ -600,7 +600,7 @@
 #define TEST_SERIALIZATION_WITH_TYPE(TypeParam, field_name)               \
   TEST(TensorTest, TensorSerialization_##TypeParam) {                     \
     Blob blob;                                                            \
-    Tensor* tensor = BlobGetMutableTensor(&blob, CPU);                          \
+    Tensor* tensor = BlobGetMutableTensor(&blob, CPU);                    \
     tensor->Resize(2, 3);                                                 \
     for (int i = 0; i < 6; ++i) {                                         \
       tensor->mutable_data<TypeParam>()[i] = static_cast<TypeParam>(i);   \
@@ -621,11 +621,7 @@
     }                                                                     \
     Blob new_blob;                                                        \
     EXPECT_NO_THROW(DeserializeBlob(serialized, &new_blob));              \
-<<<<<<< HEAD
-    EXPECT_TRUE(BlobIsTensorType(new_blob, CPU));                              \
-=======
-    EXPECT_TRUE(new_blob.IsTensorType(CPU));                              \
->>>>>>> 76ab26cc
+    EXPECT_TRUE(BlobIsTensorType(new_blob, CPU));                         \
     const TensorCPU& new_tensor = blob.Get<TensorCPU>();                  \
     EXPECT_EQ(new_tensor.ndim(), 2);                                      \
     EXPECT_EQ(new_tensor.dim(0), 2);                                      \
@@ -638,7 +634,7 @@
                                                                           \
   TEST(EmptyTensorTest, TensorSerialization_##TypeParam) {                \
     Blob blob;                                                            \
-    TensorCPU* tensor = BlobGetMutableTensor(&blob, CPU);                       \
+    TensorCPU* tensor = BlobGetMutableTensor(&blob, CPU);                 \
     tensor->Resize(0, 3);                                                 \
     tensor->mutable_data<TypeParam>();                                    \
     string serialized = SerializeBlob(blob, "test");                      \
@@ -654,11 +650,7 @@
     EXPECT_EQ(tensor_proto.field_name##_size(), 0);                       \
     Blob new_blob;                                                        \
     EXPECT_NO_THROW(DeserializeBlob(serialized, &new_blob));              \
-<<<<<<< HEAD
-    EXPECT_TRUE(BlobIsTensorType(new_blob, CPU));                              \
-=======
-    EXPECT_TRUE(new_blob.IsTensorType(CPU));                              \
->>>>>>> 76ab26cc
+    EXPECT_TRUE(BlobIsTensorType(new_blob, CPU));                         \
     const TensorCPU& new_tensor = blob.Get<TensorCPU>();                  \
     EXPECT_EQ(new_tensor.ndim(), 2);                                      \
     EXPECT_EQ(new_tensor.dim(0), 0);                                      \
@@ -689,11 +681,7 @@
   EXPECT_EQ(proto.type(), "Tensor");
   Blob new_blob;
   EXPECT_NO_THROW(DeserializeBlob(serialized, &new_blob));
-<<<<<<< HEAD
   EXPECT_TRUE(BlobIsTensorType(new_blob, CPU));
-=======
-  EXPECT_TRUE(new_blob.IsTensorType(CPU));
->>>>>>> 76ab26cc
   const TensorCPU& new_tensor = blob.Get<TensorCPU>();
   EXPECT_EQ(new_tensor.ndim(), 2);
   EXPECT_EQ(new_tensor.dim(0), 2);
@@ -736,11 +724,7 @@
   }
   Blob new_blob;
   EXPECT_NO_THROW(DeserializeBlob(serialized, &new_blob));
-<<<<<<< HEAD
   EXPECT_TRUE(BlobIsTensorType(new_blob, CPU));
-=======
-  EXPECT_TRUE(new_blob.IsTensorType(CPU));
->>>>>>> 76ab26cc
   const TensorCPU& new_tensor = blob.Get<TensorCPU>();
   EXPECT_EQ(new_tensor.ndim(), 1);
   EXPECT_EQ(new_tensor.dim(0), kSize);
