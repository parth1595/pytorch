# Defines derivative formulas and Python signatures of methods on Variable
#
# Each entry consists of:
#   - A 'name', which specifies the ATen name of the function you
#     are defining derivatives for, and an argument specification.
#   - One or more gradients entries, mapping a differentiable input
#     names to a formula specifying how to compute its gradient.
#     Note that a single gradient entry can specify the gradient
#     formula for multiple input names, by specifying a key
#     "input1, input2" (see atan2 for an example).
#
# If a function has out-of-place and in-place variants, then the derivative
# definition for the in-place variant is optional. It will default to the
# definition for the out-of-place variant. Similarly, _out variants will
# default to the derivative for the non _out variant.
#
# Gradient expressions are standard C++ expressions operating on ATen
# variables.  In a gradient expression, the following variables are in
# scope:
#
#   - 'grad', the gradient of the output (often spelled grad_output
#     in Python) which we are going to left-multiply.
#
#     When a function returns multiple *differentiable* outputs,
#     you can refer to the gradients of each outputs using 'grads',
#     e.g., 'grads[0]', 'grads[1]'
#
#     When a function returns *one* differentiable output (the
#     first output) and some more nondifferentiable outputs,
#     you MUST refer to the gradient of the differentiable output with
#     'grad' (this case is special-cased in our code generation).
#
#   - Any of the input arguments, tensor or non-tensor, including
#     argument names that only appear in Declarations.cwrap, e.g. 'output'.
#
#   - 'result', representing the result of evaluating the forward
#     expression for ATen native function declarations. If the forward
#     expression outputs a tuple, use 'resultX' instead to access the
#     X-th entry
#
#   - 'grad_input_mask', a std::array<bool, n>, specifies which input
#     gradients are actually needed.  For example, in the entry
#     `input0, input1: foo(grad_input_mask)`, `grad_input_mask` is a size
#     two array, where `grad_input_mask[0]` is true if `input0` requires
#     grad, and `grad_input_mask[1]` is true if `input1` requires grad.
#
#     (NB: if your function computes gradient for a list of tensors,
#     the `grad_input_mask` will only have a single entry for the list
#     specifying if either zero or at least one tensor from the list requires
#     grad.  If we want to support more fine-grained signalling,
#     we'll need some alternate variable which is not a std::array)
#
#   - 'retain_variables', a bool which is true if a user has specified
#     that saved variables should be retained in case the backwards is
#     run again later.  This allows an optimization where we can
#     destroy saved buffers if we know variables are not going to be retained,
#     e.g., it is used by _cudnn_rnn
#
# If you need a complex expression, e.g., with local variables,
# write a _backward function in tools/autograd/templates/Functions.cpp
# and invoke it from here.  By the way, go read
# https://github.com/zdevito/ATen/issues/163; this describes an
# important hazard that occurs when porting backwards from Python to C++
#
# Double backwards gradient expressions can be somewhat confusing;
# the most important thing to remember is: (1) you need to define a
# derivative formula for every input, including inputs named things
# like 'grad_output', and (2) the gradient to multiply with is always
# called 'grad' (even though it really is a grad-grad).
#
# NB: There are a number of gradient definitions in here which are bogus
# (implemented using zeros_like).  These gradients are (hopefully) not
# used by our frontend.  You MUST check the frontend code; search for
# OpName.apply to see if it's still using a legacy Python style API.
#
# NB: The parameter names here MUST be consistent with the parameter names
# in ./torch/lib/ATen/Declarations.cwrap
- name: abs(Tensor self)
  self: grad * self.sign()

- name: acos(Tensor self)
  self: grad * -((-self * self + 1).rsqrt())

- name: add(Tensor self, Tensor other, *, Scalar alpha)
  self: grad
  other: maybe_multiply(grad, alpha)

- name: add(Tensor self, Scalar other, *, Scalar alpha)
  self: grad

- name: addbmm(Tensor self, Tensor batch1, Tensor batch2, *, Scalar beta, Scalar alpha)
  self: maybe_multiply(grad, beta)
  batch1: grad.unsqueeze(0).expand({ batch1.size(0), batch1.size(1), batch2.size(2) }).bmm(batch2.transpose(1, 2)) * alpha
  batch2: batch1.transpose(1, 2).bmm(grad.unsqueeze(0).expand({ batch1.size(0), batch1.size(1), batch2.size(2) })) * alpha

- name: addcdiv(Tensor self, Tensor tensor1, Tensor tensor2, *, Scalar value)
  self: grad
  tensor1: grad * value / tensor2
  tensor2: -grad * value * tensor1 / (tensor2 * tensor2)

- name: addcmul(Tensor self, Tensor tensor1, Tensor tensor2, *, Scalar value)
  self: grad
  tensor1: grad * tensor2 * value
  tensor2: grad * tensor1 * value

- name: th_addmm(Tensor self, Tensor mat1, Tensor mat2, *, Scalar beta, Scalar alpha)
  self: maybe_multiply(grad, beta)
  mat1: mm_mat1_backward(grad, mat2, mat1.sizes(), mat1.strides(), alpha)
  mat2: mm_mat2_backward(grad, mat1, mat2.sizes(), mat2.strides(), alpha)

- name: s_native_addmm(Tensor self, Tensor mat1, Tensor mat2, *, Scalar beta, Scalar alpha)
  self: maybe_multiply(grad, beta)
  mat1: mm_mat1_backward(grad, mat2, mat1.sizes(), mat1.strides(), alpha)
  mat2: mm_mat2_backward(grad, mat1, mat2.sizes(), mat2.strides(), alpha)

- name: _addmv(Tensor self, Tensor mat, Tensor vec, *, Scalar beta, Scalar alpha)
  self: maybe_multiply(grad, beta)
  mat: grad.ger(vec) * alpha
  vec: mat.t().mv(grad) * alpha

- name: _addr(Tensor self, Tensor vec1, Tensor vec2, *, Scalar beta, Scalar alpha)
  self: maybe_multiply(grad, beta)
  vec1: grad.mv(vec2) * alpha
  vec2: grad.t().mv(vec1) * alpha

- name: alias(Tensor self)
  self: grad

- name: as_strided(Tensor self, IntList size, IntList stride, int64_t storage_offset)
  self: as_strided_backward(grad, TensorGeometry(self), size, stride, storage_offset)

- name: asin(Tensor self)
  self: grad * (-self * self + 1).rsqrt()

- name: atan(Tensor self)
  self: grad / (self * self + 1)

- name: atan2(Tensor self, Tensor other)
  self, other: atan2_backward(grad, self, other, grad_input_mask)

- name: baddbmm(Tensor self, Tensor batch1, Tensor batch2, *, Scalar beta, Scalar alpha)
  self: maybe_multiply(grad, beta)
  batch1: grad.bmm(batch2.transpose(1, 2)) * alpha
  batch2: batch1.transpose(1, 2).bmm(grad) * alpha

- name: bernoulli(Tensor self, double p, Generator generator)
  self: zeros_like(grad)

- name: bmm(Tensor self, Tensor mat2)
  self: grad.bmm(mat2.transpose(1, 2))
  mat2: self.transpose(1, 2).bmm(grad)

- name: btrifact(Tensor self, bool pivot)
  self: not_implemented("btrifact")

- name: btrifact_with_info(Tensor self, bool pivot)
  self: not_implemented("btrifact_with_info")

- name: btrisolve(Tensor self, Tensor LU_data, Tensor LU_pivots)
  self: not_implemented("btrisolve")

- name: cat(TensorList tensors, int64_t dim)
  tensors: cat_tensors_backward(grad, to_args_sizes(tensors), dim)

- name: cauchy_(Tensor self, double median, double sigma, Generator generator)
  self: zeros_like(grad)

- name: ceil(Tensor self)
  self: zeros_like(grad)

# For clamp, gradient is not defined at the boundaries. But empirically it's helpful
# to be able to get gradient on min and max, so we return the subgradient 1 for these cases.
- name: clamp(Tensor self, Scalar min, Scalar max)
  self: clamp_backward(grad, self, min, max)

- name: clamp_min(Tensor self, Scalar min)
  self: grad * (self >= min).type_as(grad)

- name: clamp_max(Tensor self, Scalar max)
  self: grad * (self <= max).type_as(grad)

- name: clone(Tensor self)
  self: grad

- name: cos(Tensor self)
  self: grad * -self.sin()

- name: cosh(Tensor self)
  self: grad * self.sinh()

- name: cross(Tensor self, Tensor other, int64_t dim)
  self: other.cross(grad, dim)
  other: grad.cross(self, dim)

- name: _cumprod(Tensor self, int64_t dim)
  self: cumprod_backward(grad, self, dim)

- name: _cumsum(Tensor self, int64_t dim)
  self: cumsum_backward(grad, dim)

- name: conv_tbc(Tensor self, Tensor weight, Tensor bias, int64_t pad)
  self, weight, bias: conv_tbc_backward(grad, self, weight, bias, pad)

- name: _ctc_loss(Tensor log_probs, Tensor targets, IntList input_lengths, IntList target_lengths, int64_t blank)
  log_probs: _ctc_loss_backward(grad, log_probs, targets, input_lengths, target_lengths, result0, result1, blank)

- name: det(Tensor self)
  self: det_backward(grad, self, result)

- name: diag(Tensor self, int64_t diagonal)
  self: diag_backward(grad, self.sizes(), diagonal)

- name: diagonal(Tensor self, int64_t offset, int64_t dim1, int64_t dim2)
  self: diagonal_backward(grad, self.sizes(), offset, dim1, dim2)

- name: dist(Tensor self, Tensor other, Scalar p)
  self: norm_backward(grad, self - other, p, result)
  other: -norm_backward(grad, self - other, p, result)

- name: div(Tensor self, Tensor other)
  self: grad / other
  other: -grad * self / (other * other)

- name: div(Tensor self, Scalar other)
  self: grad / other

- name: dot(Tensor self, Tensor tensor)
  self: grad * tensor
  tensor: grad * self

- name: _fused_dropout(Tensor self, double p, Generator generator)
  self: _fused_dropout_backward(grad, result1, p)

- name: eig(Tensor self, bool eigenvectors)
  self: not_implemented("eig")

- name: eq_(Tensor self, Scalar other)
  self: zeros_like(self)

- name: eq_(Tensor self, Tensor other)
  self: zeros_like(self)
  other: zeros_like(other)

- name: erf(Tensor self)
  self: 2.0 / sqrt(M_PI) * exp(-(self.pow(2))) * grad

- name: erfc(Tensor self)
  self: -2.0 / sqrt(M_PI) * exp(-(self.pow(2))) * grad

- name: erfinv(Tensor self)
  self: 0.5 * sqrt(M_PI) * exp(self.erfinv().pow(2)) * grad

- name: exp(Tensor self)
  self: grad * result

- name: expm1(Tensor self)
  self: grad * (result + 1)

- name: expand(Tensor self, IntList size, *, bool implicit)
  self: at::sum_to(grad, self.sizes())

- name: exponential_(Tensor self, double lambd, Generator generator)
  self: zeros_like(grad)

- name: fill_(Tensor self, Scalar value)
  self: zeros_like(grad)

- name: fill_(Tensor self, Tensor value)
  self: zeros_like(grad)
  value: grad.sum()

- name: floor(Tensor self)
  self: zeros_like(grad)

- name: fmod(Tensor self, Scalar other)
  self: grad

- name: fmod(Tensor self, Tensor other)
  self: grad
  other: 'not_implemented("fmod: other")'

- name: frac(Tensor self)
  self: grad

- name: gather(Tensor self, int64_t dim, Tensor index)
  self: at::zeros(self.sizes(), grad.options()).scatter_add_(dim, index, grad)

- name: ge_(Tensor self, Scalar other)
  self: zeros_like(self)

- name: ge_(Tensor self, Tensor other)
  self: zeros_like(self)
  other: zeros_like(other)

- name: gels(Tensor self, Tensor A)
  self: not_implemented("gels")
  A: not_implemented("gels")

- name: geometric_(Tensor self, double p, Generator generator)
  self: zeros_like(grad)

- name: geqrf(Tensor self)
  self: not_implemented("geqrf")

- name: ger(Tensor self, Tensor vec2)
  self: grad.mv(vec2)
  vec2: grad.t().mv(self)

- name: _gesv_single(Tensor self, Tensor A)
  self: gesv_backward_self(grad, self, A)
  A: gesv_backward_A(grad, self, A, solution)

- name: _gesv_helper(Tensor self, Tensor A)
  self: gesv_backward_self(grad, self, A)
  A: gesv_backward_A(grad, self, A, result0)

- name: grid_sampler_2d(Tensor input, Tensor grid, int64_t interpolation_mode, int64_t padding_mode)
  input, grid: grid_sampler_2d_backward(grad, input, grid, interpolation_mode, padding_mode)

- name: grid_sampler_3d(Tensor input, Tensor grid, int64_t interpolation_mode, int64_t padding_mode)
  input, grid: grid_sampler_3d_backward(grad, input, grid, interpolation_mode, padding_mode)

- name: gt_(Tensor self, Scalar other)
  self: zeros_like(self)

- name: gt_(Tensor self, Tensor other)
  self: zeros_like(self)
  other: zeros_like(other)

- name: histc(Tensor self, int64_t bins, Scalar min, Scalar max)
  self: not_implemented("histc")

- name: index_add_(Tensor self, int64_t dim, Tensor index, Tensor source)
  self: grad
  source: grad.index_select(dim, index)

- name: index_copy_(Tensor self, int64_t dim, Tensor index, Tensor source)
  self: grad.clone().index_fill_(dim, index, 0)
  source: grad.index_select(dim, index)

- name: index_fill_(Tensor self, int64_t dim, Tensor index, Scalar value)
  self: grad.clone().index_fill_(dim, index, 0)

- name: index_fill_(Tensor self, int64_t dim, Tensor index, Tensor value)
  self: grad.clone().index_fill_(dim, index, 0)
  value: grad.index_select(dim, index).sum()

- name: index_select(Tensor self, int64_t dim, Tensor index)
  self: at::zeros(self.sizes(), grad.options()).index_add_(dim, index, grad)

- name: inverse(Tensor self)
  self: -at::mm(result.t(), at::mm(grad, result.t()))

- name: kthvalue(Tensor self, int64_t k, int64_t dim, bool keepdim)
  self: index_select_backward(grad, dim, result1, self.sizes(), keepdim)

- name: le_(Tensor self, Scalar other)
  self: zeros_like(self)

- name: le_(Tensor self, Tensor other)
  self: zeros_like(self)
  other: zeros_like(other)

- name: lerp(Tensor self, Tensor end, Scalar weight)
  self: grad * (1 - weight.toDouble())
  end: grad * weight

- name: lgamma(Tensor self)
  self: grad * digamma(self)

- name: digamma(Tensor self)
  self: grad * polygamma(1, self)

- name: polygamma(int64_t n, Tensor self)
  self: grad * polygamma(n + 1, self)

- name: log(Tensor self)
  self: grad.div(self)

- name: log10(Tensor self)
  self: grad / (self * 2.3025850929940456)

- name: log1p(Tensor self)
  self: log1p_backward(grad, self)

- name: log2(Tensor self)
  self: grad / (self * 0.6931471805599453)

- name: logdet(Tensor self)
  self: logdet_backward(grad, self, result)

- name: log_normal_(Tensor self, double mean, double std, Generator generator)
  self: zeros_like(grad)

- name: logsumexp(Tensor self, int64_t dim, bool keepdim)
  self: logsumexp_backward(grad, self, result, dim, keepdim)

- name: lt_(Tensor self, Scalar other)
  self: zeros_like(self)

- name: lt_(Tensor self, Tensor other)
  self: zeros_like(self)
  other: zeros_like(other)

- name: masked_fill_(Tensor self, Tensor mask, Scalar value)
  self: grad.clone().masked_fill_(mask, 0)

- name: masked_fill_(Tensor self, Tensor mask, Tensor value)
  self: grad.clone().masked_fill_(mask, 0)
  value: at::where(mask, grad, zeros_like(grad)).sum()

- name: masked_scatter_(Tensor self, Tensor mask, Tensor source)
  self: grad.clone().masked_fill_(mask, 0)
  source: masked_scatter_backward(grad, mask, source.sizes())

- name: masked_select(Tensor self, Tensor mask)
  self: zeros_like(self).masked_scatter_(mask, grad)

- name: max(Tensor self, int64_t dim, bool keepdim)
  self: index_select_backward(grad, dim, result1, self.sizes(), keepdim)

- name: max(Tensor self)
  self: select_equals_backward(grad, self, result)

- name: max(Tensor self, Tensor other)
  self: grad.clone().masked_fill_(self <= other, 0)
  other: grad.clone().masked_fill_(self > other, 0)

- name: mean(Tensor self, int64_t dim, bool keepdim)
  self: sum_backward(grad, self.sizes(), dim, keepdim) / _safe_size(self.sizes(), dim)

- name: mean(Tensor self)
  self: grad.expand(self.sizes()) / self.numel()

- name: median(Tensor self)
  self: select_equals_backward(grad, self, result)

# This is in theory incorrect in the following case:
#   sorted list: [..., a, b, b, ..., b, b, c, ...] with median = b and the value
#                            |                     at middle position of the
#                            |                     list between two `b`s. E.g.,
#                            |
#                            ^the middle position
# The gradient exists and is essentially 0 in this case.
#
# In case where the middle position is at the boundary of `b` range, e.g.,
#   sorted list: [..., a, b, b, ..., b, b, c, ...]
#                                       |
#                                       ^the middle position
# The backward implementation is correct in the sense that it returns the
# subgradient on one side.
- name: median(Tensor self, int64_t dim, bool keepdim)
  self: index_select_backward(grad, dim, result1, self.sizes(), keepdim)

- name: min(Tensor self, int64_t dim, bool keepdim)
  self: index_select_backward(grad, dim, result1, self.sizes(), keepdim)

- name: min(Tensor self)
  self: select_equals_backward(grad, self, result)

- name: min(Tensor self, Tensor other)
  self: grad.clone().masked_fill_(self >= other, 0)
  other: grad.clone().masked_fill_(self < other, 0)

- name: _mm(Tensor self, Tensor mat2)
  self: mm_mat1_backward(grad, mat2, self.sizes(), self.strides(), 1)
  mat2: mm_mat2_backward(grad, self, mat2.sizes(), mat2.strides(), 1)

- name: mode(Tensor self, int64_t dim, bool keepdim)
  self: index_select_backward(grad, dim, result1, self.sizes(), keepdim)

- name: mul(Tensor self, Tensor other)
  self: grad * other
  other: grad * self

- name: mul(Tensor self, Scalar other)
  self: grad * other

- name: mv(Tensor self, Tensor vec)
  self: grad.ger(vec)
  vec: self.t().mv(grad)

- name: mvlgamma(Tensor self, int64_t p)
  self: mvlgamma_backward(grad, self, p)

- name: ne_(Tensor self, Scalar other)
  self: zeros_like(self)

- name: ne_(Tensor self, Tensor other)
  self: zeros_like(self)
  other: zeros_like(other)

- name: neg(Tensor self)
  self: grad.neg()

- name: norm(Tensor self, Scalar p)
  self: norm_backward(grad, self, p, result)

- name: norm(Tensor self, Scalar p, int64_t dim, bool keepdim)
  self: norm_backward(grad, self, p, result, dim, keepdim)

- name: _pdist_forward(Tensor self, double p)
  self: _pdist_backward(grad, self, p, result)

- name: _pdist_backward(Tensor grad, Tensor self, double p, Tensor pdist)
  grad: not_implemented("_pdist_backward")
  self: not_implemented("_pdist_backward")
  pdist: not_implemented("_pdist_backward")

- name: normal_(Tensor self, double mean, double std, Generator generator)
  self: zeros_like(grad)

- name: normal(Tensor mean, double std, Generator generator)
  mean: at::zeros(mean.sizes(), grad.options())

- name: normal(double mean, Tensor std, Generator generator)
  std: at::zeros(std.sizes(), grad.options())

- name: normal(Tensor mean, Tensor std, Generator generator)
  mean: at::zeros(mean.sizes(), grad.options())
  std: at::zeros(std.sizes(), grad.options())

- name: orgqr(Tensor self, Tensor input2)
  self: not_implemented("orgqr")
  input2: not_implemented("orgqr")

- name: ormqr(Tensor self, Tensor input2, Tensor input3, bool left, bool transpose)
  self: not_implemented("ormqr")
  input2: not_implemented("ormqr")
  input3: not_implemented("ormqr")

- name: permute(Tensor self, IntList dims)
  self: permute_backwards(grad, dims)

- name: poisson(Tensor self, Generator generator)
  self: zeros_like(self)

- name: potrf(Tensor self, bool upper)
  self: potrf_backward(grad, upper, output)

- name: potri(Tensor self, bool upper)
  self: not_implemented("potri")

- name: potrs(Tensor self, Tensor input2, bool upper)
  self: not_implemented("potri")
  input2: not_implemented("potri")

- name: pow(Tensor self, Scalar exponent)
  self: pow_backward(grad, self, exponent)

- name: pow(Tensor self, Tensor exponent)
  self: pow_backward_self(grad, self, exponent)
  exponent: pow_backward_exponent(grad, self, exponent)

- name: _prod(Tensor self, int64_t dim, bool keepdim)
  self: prod_backward(grad, self, result, dim, keepdim)

- name: _prod(Tensor self)
  self: prod_backward(grad, self, result)

- name: pstrf(Tensor self, bool upper, Scalar tol)
  self: not_implemented("pstrf")

- name: put_(Tensor self, Tensor index, Tensor source, bool accumulate)
  self: grad.clone().put_(index, zeros_like(source), accumulate)
  source: grad.take(index)

- name: qr(Tensor self)
  self: not_implemented("qr")

- name: random_(Tensor self, int64_t from, int64_t to, Generator generator)
  self: zeros_like(grad)

- name: random_(Tensor self, int64_t to, Generator generator)
  self: zeros_like(grad)

- name: random_(Tensor self, Generator generator)
  self: zeros_like(grad)

- name: reciprocal(Tensor self)
  self: -grad * result * result

- name: remainder(Tensor self, Scalar other)
  self: grad

- name: remainder(Tensor self, Tensor other)
  self: grad

- name: renorm(Tensor self, Scalar p, int64_t dim, Scalar maxnorm)
  self: renorm_backward(grad, self, p, dim, maxnorm)

- name: repeat(Tensor self, IntList repeats)
  self: repeat_backward(grad, self.dim(), repeats)

# DO NOT define a backward for reshape!
# reshape is special in that it sometimes returns a view, and sometimes not.
# Defining a backward will make codegen spit out the forward call as
#     as_variable(baseType->reshape(self)),
# making it impossible (hard) to detect when it is actually a view.
# - name: reshape(Tensor self, IntList shape)

- name: RoiPooling2d_forward(Tensor input, Tensor rois, int64_t pooledHeight, int64_t pooledWidth, double spatialScale)
  input: RoiPooling2d_backward(input, rois, pooledHeight, pooledWidth, spatialScale, grad, result1)

- name: round(Tensor self)
  self: zeros_like(grad)

- name: rsqrt(Tensor self)
  self: -0.5 * grad * result.pow(3)

- name: scatter_(Tensor self, int64_t dim, Tensor index, Tensor src)
  self: grad.clone().scatter_(dim, index, 0)
  src: grad.gather(dim, index)

- name: scatter_(Tensor self, int64_t dim, Tensor index, Scalar value)
  self: grad.clone().scatter_(dim, index, 0)

- name: scatter_add_(Tensor self, int64_t dim, Tensor index, Tensor src)
  self: grad
  src: grad.gather(dim, index)

- name: select(Tensor self, int64_t dim, int64_t index)
  self: select_backward(grad, self.sizes(), dim, index)

- name: sigmoid(Tensor self)
  self: _sigmoid_backward(grad, result)

- name: sign(Tensor self)
  self: zeros_like(grad)

- name: sin(Tensor self)
  self: grad * self.cos()

- name: sinh(Tensor self)
  self: grad * self.cosh()

- name: slice(Tensor self, int64_t dim, int64_t start, int64_t end, int64_t step)
  self: slice_backward(grad, self.sizes(), dim, start, end, step)

- name: slogdet(Tensor self)
  self: slogdet_backward(grads, self, result0, result1)

- name: sort(Tensor self, int64_t dim, bool descending)
  self: index_select_backward(grad, dim, indices, self.sizes(), true)

- name: split(Tensor self, int64_t split_size, int64_t dim)
  self: split_backward(grads, split_size, dim, self.sizes(), self.type())

- name: split_with_sizes(Tensor self, IntList split_sizes, int64_t dim)
  self: split_with_sizes_backward(grads, split_sizes, dim, self.sizes(), self.type())

- name: sqrt(Tensor self)
  self: grad / (2 * result)

- name: squeeze(Tensor self)
  self: unsqueeze_to(grad, self.sizes());

- name: squeeze(Tensor self, int64_t dim)
  self: unsqueeze_to(grad, dim, self.sizes())

- name: squeeze_(Tensor self)
  self: unsqueeze_to(grad, self.sizes());

- name: squeeze_(Tensor self, int64_t dim)
  self: unsqueeze_to(grad, dim, self.sizes())

- name: std(Tensor self, bool unbiased)
  self: var_backward(grad / (result * 2), self, unbiased)

- name: std(Tensor self, int64_t dim, bool unbiased, bool keepdim)
  self: var_backward(grad / (result * 2), self, dim, unbiased, keepdim)

- name: sub(Tensor self, Tensor other, *, Scalar alpha)
  self: grad
  other: -grad * alpha

- name: sub(Tensor self, Scalar other, *, Scalar alpha)
  self: grad

- name: _sum(Tensor self)
  self: grad.expand(self.sizes())

- name: _sum(Tensor self, IntList dim, bool keepdim)
  self: sum_backward(grad, self.sizes(), dim, keepdim)

- name: svd(Tensor self, bool some)
  self: svd_backward(grads, self, some, res1, res2, res3)  # resX are defined in Declarations.cwrap

- name: symeig(Tensor self, bool eigenvectors, bool upper)
  self: symeig_backward(grads, self, eigenvectors, upper, res1, res2)

- name: t(Tensor self)
  self: grad.t()

- name: flip(Tensor self, IntList dims)
  self: grad.flip(dims)

- name: rot90(Tensor self, int64_t k, IntList dims)
  self: grad.rot90(-k, dims)

- name: take(Tensor self, Tensor index)
  self: zeros_like(self).put_(index, grad, true)

- name: tan(Tensor self)
  self: grad * (1 + result.pow(2))

- name: tanh(Tensor self)
  self: _tanh_backward(grad, result)

- name: topk(Tensor self, int64_t k, int64_t dim, bool largest, bool sorted)
  self: index_select_backward(grad, dim, indices, self.sizes(), true)

- name: trace(Tensor self)
  self: trace_backward(grad, self.sizes())

- name: transpose(Tensor self, int64_t dim0, int64_t dim1)
  self: grad.transpose(dim0, dim1)

- name: transpose_(Tensor self, int64_t dim0, int64_t dim1)
  self: grad.transpose(dim0, dim1)

- name: tril(Tensor self, int64_t diagonal)
  self: grad.tril(diagonal)

- name: triu(Tensor self, int64_t diagonal)
  self: grad.triu(diagonal)

- name: trtrs(Tensor self, Tensor A, bool upper, bool transpose, bool unitriangular)
  self, A: trtrs_backward(grads[0], grads[1], self, A, res1, upper, transpose, unitriangular, grad_input_mask)

- name: trunc(Tensor self)
  self: zeros_like(grad)

- name: unfold(Tensor self, int64_t dimension, int64_t size, int64_t step)
  self: unfold_backward(grad, self.sizes(), dimension, size, step)

- name: uniform_(Tensor self, double from, double to, Generator generator)
  self: zeros_like(grad)

- name: _unique(Tensor self, bool sorted, bool return_inverse)
  self: not_implemented("_unique")

- name: _unsafe_view(Tensor self, IntList size)
  self: grad.reshape(self.sizes())

- name: unsqueeze(Tensor self, int64_t dim)
  self: grad.squeeze(dim)

- name: unsqueeze_(Tensor self, int64_t dim)
  self: grad.squeeze(dim)

- name: var(Tensor self, bool unbiased)
  self: var_backward(grad, self, unbiased)

- name: var(Tensor self, int64_t dim, bool unbiased, bool keepdim)
  self: var_backward(grad, self, dim, unbiased, keepdim)

- name: view(Tensor self, IntList size)
  self: grad.reshape(self.sizes())

- name: _s_where(Tensor condition, Tensor self, Tensor other)
  self: where(condition, grad, zeros_like(grad))
  other: where(condition, zeros_like(grad), grad)

- name: zero_(Tensor self)
  self: zeros_like(grad)

- name: sparse_mask(Tensor self, SparseTensorRef mask)
  self: not_implemented("sparse_mask")
  mask: not_implemented("sparse_mask")

- name: _standard_gamma(Tensor self, Generator generator)
<<<<<<< HEAD
  self: grad * at::_standard_gamma_grad(self, result)
=======
  self: grad * _standard_gamma_grad(self, result)
>>>>>>> 01930a31

- name: _standard_gamma_grad(Tensor self, Tensor output)
  self: not_implemented("_standard_gamma_grad")

# NN
- name: _trilinear(Tensor i1, Tensor i2, Tensor i3, IntList expand1, IntList expand2, IntList expand3, IntList sumdim, int64_t unroll_dim)
  i1, i2, i3: _trilinear_backward(grad, i1, i2, i3, expand1, expand2, expand3, sumdim, unroll_dim, grad_input_mask)

- name: binary_cross_entropy_forward(Tensor self, Tensor target, Tensor weight, int64_t reduction)
  self: binary_cross_entropy_backward(grad, self, target, weight, reduction)

- name: embedding(Tensor weight, Tensor indices, int64_t padding_idx, bool scale_grad_by_freq, bool sparse)
  weight: embedding_backward(grad, indices, weight.size(0), padding_idx, scale_grad_by_freq, sparse)

- name: _embedding_bag(Tensor weight, Tensor indices, Tensor offsets, bool scale_grad_by_freq, int64_t mode, bool sparse)
  weight: _embedding_bag_backward(grad, indices, offsets, result1, result2, result3, weight.size(0), scale_grad_by_freq, mode, sparse)

- name: embedding_renorm_(Tensor self, Tensor indices, double max_norm, double norm_type)
  self: not_implemented("embedding_renorm")

- name: kl_div(Tensor self, Tensor target, int64_t reduction)
  self: kl_div_backward(grad, self, target, reduction)
  target: kl_div_target_backward(grad, self, target, reduction)

- name: l1_loss_forward(Tensor self, Tensor target, int64_t reduction)
  self: l1_loss_backward(grad, self, target, reduction)

- name: mse_loss_forward(Tensor self, Tensor target, int64_t reduction)
  self: mse_loss_backward(grad, self, target, reduction)

- name: multi_margin_loss_forward(Tensor self, Tensor target, Scalar p, Scalar margin, Tensor weight, int64_t reduction)
  self: multi_margin_loss_backward(grad, self, target, p, margin, weight, reduction)

- name: multilabel_margin_loss_forward(Tensor self, Tensor target, int64_t reduction)
  self: multilabel_margin_loss_backward(grad, self, target, reduction, is_target)

- name: nll_loss_forward(Tensor self, Tensor target, Tensor weight, int64_t reduction, int64_t ignore_index)
  self: nll_loss_backward(grad, self, target, weight, reduction, ignore_index, total_weight)

- name: nll_loss2d_forward(Tensor self, Tensor target, Tensor weight, int64_t reduction, int64_t ignore_index)
  self: nll_loss2d_backward(grad, self, target, weight, reduction, ignore_index, total_weight)

- name: smooth_l1_loss_forward(Tensor self, Tensor target, int64_t reduction)
  self: smooth_l1_loss_backward(grad, self, target, reduction)

- name: soft_margin_loss_forward(Tensor self, Tensor target, int64_t reduction)
  self: soft_margin_loss_backward(grad, self, target, reduction)

- name: relu(Tensor self)
  self: threshold_backward(grad, self, 0, 0)

- name: elu_forward(Tensor self, Scalar alpha, Scalar scale, Scalar input_scale)
  self: elu_backward(grad, alpha, scale, input_scale, output)

- name: glu_forward(Tensor self, int64_t dim)
  self: glu_backward(grad, self, dim)

- name: hardshrink(Tensor self, Scalar lambd)
  self: hardshrink_backward(grad, self, lambd)

- name: hardshrink_backward(Tensor grad_out, Tensor self, Scalar lambd)
  grad_out: hardshrink_backward(grad, self, lambd)
  self: zeros_like(grad)

- name: hardtanh_forward(Tensor self, Scalar min_val, Scalar max_val)
  self: hardtanh_backward(grad, self, min_val, max_val)

- name: hardtanh_forward_(Tensor self, Scalar min_val, Scalar max_val)
  self: hardtanh_backward(grad, output, min_val, max_val)

- name: leaky_relu_forward(Tensor self, Scalar negative_slope)
  self: leaky_relu_backward(grad, self, negative_slope)

- name: leaky_relu_forward_(Tensor self, Scalar negative_slope)
  self: leaky_relu_backward(grad, output, negative_slope)

- name: log_sigmoid_forward(Tensor self)
  self: log_sigmoid_backward(grad, self, buffer)

- name: log_softmax(Tensor self, int64_t dim)
  self: log_softmax_backward_data(grad, result, dim, self)

- name: prelu_forward(Tensor self, Tensor weight)
  self, weight: prelu_backward(grad, self, weight, grad_input_mask)

- name: rrelu_with_noise_forward(Tensor self, Tensor noise, Scalar lower, Scalar upper, bool training, Generator generator)
  self: rrelu_with_noise_backward(grad, self, noise, lower, upper, training)

- name: rrelu_with_noise_forward_(Tensor self, Tensor noise, Scalar lower, Scalar upper, bool training, Generator generator)
  self: rrelu_with_noise_backward(grad, output, noise, lower, upper, training)

- name: softmax(Tensor self, int64_t dim)
  self: softmax_backward_data(grad, result, dim, self)

- name: softplus_forward(Tensor self, Scalar beta, Scalar threshold)
  self: softplus_backward(grad, self, beta, threshold, output)

- name: softshrink_forward(Tensor self, Scalar lambd)
  self: softshrink_backward(grad, self, lambd)

- name: threshold_forward(Tensor self, Scalar threshold, Scalar value)
  self: threshold_backward(grad, self, threshold, value)

- name: threshold_forward_(Tensor self, Scalar threshold, Scalar value)
  self: threshold_backward(grad, output, threshold, value)

- name: reflection_pad1d_forward(Tensor self, IntList padding)
  self: reflection_pad1d_backward(grad, self, padding)

- name: reflection_pad2d_forward(Tensor self, IntList padding)
  self: reflection_pad2d_backward(grad, self, padding)

- name: replication_pad1d_forward(Tensor self, IntList padding)
  self: replication_pad1d_backward(grad, self, padding)

- name: replication_pad2d_forward(Tensor self, IntList padding)
  self: replication_pad2d_backward(grad, self, padding)

- name: replication_pad3d_forward(Tensor self, IntList padding)
  self: replication_pad3d_backward(grad, self, padding)

- name: upsample_linear1d_forward(Tensor self, IntList output_size, bool align_corners)
  self: upsample_linear1d_backward(grad, output_size, self.sizes(), align_corners)

- name: upsample_bilinear2d_forward(Tensor self, IntList output_size, bool align_corners)
  self: upsample_bilinear2d_backward(grad, output_size, self.sizes(), align_corners)

- name: upsample_trilinear3d_forward(Tensor self, IntList output_size, bool align_corners)
  self: upsample_trilinear3d_backward(grad, output_size, self.sizes(), align_corners)

- name: upsample_nearest1d_forward(Tensor self, IntList output_size)
  self: upsample_nearest1d_backward(grad, output_size, self.sizes())

- name: upsample_nearest2d_forward(Tensor self, IntList output_size)
  self: upsample_nearest2d_backward(grad, output_size, self.sizes())

- name: upsample_nearest3d_forward(Tensor self, IntList output_size)
  self: upsample_nearest3d_backward(grad, output_size, self.sizes())

- name: adaptive_avg_pool2d_forward(Tensor self, IntList output_size)
  self: adaptive_avg_pool2d_backward(grad, self)

- name: adaptive_avg_pool3d_forward(Tensor self, IntList output_size)
  self: adaptive_avg_pool3d_backward(grad, self)

- name: adaptive_max_pool2d_forward(Tensor self, IntList output_size)
  self: adaptive_max_pool2d_backward(grad, self, indices)

- name: adaptive_max_pool3d_forward(Tensor self, IntList output_size)
  self: adaptive_max_pool3d_backward(grad, self, indices)

- name: avg_pool2d_forward(Tensor self, IntList kernel_size, IntList stride, IntList padding, bool ceil_mode, bool count_include_pad)
  self: avg_pool2d_backward(grad, self, kernel_size, stride, padding, ceil_mode, count_include_pad)

- name: avg_pool3d_forward(Tensor self, IntList kernel_size, IntList stride, IntList padding, bool ceil_mode, bool count_include_pad)
  self: avg_pool3d_backward(grad, self, kernel_size, stride, padding, ceil_mode, count_include_pad)

- name: fractional_max_pool2d_forward(Tensor self, IntList kernel_size, IntList output_size, Tensor random_samples)
  self: fractional_max_pool2d_backward(grad, self, kernel_size, output_size, indices)

- name: max_pool2d_with_indices_forward(Tensor self, IntList kernel_size, IntList stride, IntList padding, IntList dilation, bool ceil_mode)
  self: max_pool2d_with_indices_backward(grad, self, kernel_size, stride, padding, dilation, ceil_mode, indices)

- name: max_pool3d_with_indices_forward(Tensor self, IntList kernel_size, IntList stride, IntList padding, IntList dilation, bool ceil_mode)
  self: max_pool3d_with_indices_backward(grad, self, kernel_size, stride, padding, dilation, ceil_mode, indices)

- name: max_unpool2d_forward(Tensor self, Tensor indices, IntList output_size)
  self: max_unpool2d_backward(grad, self, indices, output_size)

- name: max_unpool3d_forward(Tensor self, Tensor indices, IntList output_size, IntList stride, IntList padding)
  self: max_unpool3d_backward(grad, self, indices, output_size, stride, padding)

- name: thnn_batch_norm_forward(Tensor self, Tensor weight, Tensor bias, Tensor running_mean, Tensor running_var, bool training, double momentum, double eps)
  self, weight, bias: thnn_batch_norm_backward(grad.contiguous(), self, weight, running_mean, running_var, training, eps, save_mean, save_std, grad_input_mask)

- name: thnn_batch_norm_backward(Tensor grad_output, Tensor self, Tensor weight, Tensor running_mean, Tensor running_var, bool training, double eps, Tensor save_mean, Tensor save_std, std::array<bool,3> output_mask)
  self, weight, grad_output: batchnorm_double_backward(self, weight, grads[0], grads[1], grads[2], grad_output, running_mean, running_var, training, eps, save_mean, save_std, grad_input_mask)
  save_mean: not_implemented("thnn_batch_norm_backward save_mean")
  save_std: not_implemented("thnn_batch_norm_backward save_std")

- name: thnn_conv_transpose2d_forward(Tensor self, Tensor weight, IntList kernel_size, Tensor bias, IntList stride, IntList padding, IntList output_padding, IntList dilation)
  self, weight, bias: thnn_conv_transpose2d_backward(grad, self, weight, kernel_size, stride, padding, output_padding, dilation, columns, ones, grad_input_mask)

- name: thnn_conv_transpose2d_backward(Tensor grad_output, Tensor self, Tensor weight, IntList kernel_size, IntList stride, IntList padding, IntList output_padding, IntList dilation, Tensor columns, Tensor ones, std::array<bool,3> output_mask)
  grad_output, self, weight: _convolution_double_backward(grads[0], grads[1], grads[2], grad_output, weight, self, stride, padding, dilation, true, output_padding, 1, false, false, false, grad_input_mask)

- name: thnn_conv_transpose3d_forward(Tensor self, Tensor weight, IntList kernel_size, Tensor bias, IntList stride, IntList padding, IntList output_padding, IntList dilation)
  self, weight, bias: thnn_conv_transpose3d_backward(grad, self, weight, kernel_size, stride, padding, output_padding, dilation, finput, fgrad_input, grad_input_mask)

- name: thnn_conv_transpose3d_backward(Tensor grad_output, Tensor self, Tensor weight, IntList kernel_size, IntList stride, IntList padding, IntList output_padding, IntList dilation, Tensor finput, Tensor fgrad_input, std::array<bool,3> output_mask)
  grad_output, self, weight: _convolution_double_backward(grads[0], grads[1], grads[2], grad_output, weight, self, stride, padding, dilation, true, output_padding, 1, false, false, false, grad_input_mask)

- name: thnn_conv2d_forward(Tensor self, Tensor weight, IntList kernel_size, Tensor bias, IntList stride, IntList padding)
  self, weight, bias: thnn_conv2d_backward(grad, self, weight, kernel_size, stride, padding, finput, fgrad_input, grad_input_mask)

- name: thnn_conv2d_backward(Tensor grad_output, Tensor self, Tensor weight, IntList kernel_size, IntList stride, IntList padding, Tensor finput, Tensor fgrad_input, std::array<bool,3> output_mask)
  grad_output, self, weight: _convolution_double_backward(grads[0], grads[1], grads[2], grad_output, weight, self, stride, padding, {{1, 1}}, false, {{0, 0}}, 1, false, false, false, grad_input_mask)

- name: thnn_conv_depthwise2d_forward(Tensor self, Tensor weight, IntList kernel_size, Tensor bias, IntList stride, IntList padding, IntList dilation)
  self, weight: thnn_conv_depthwise2d_backward(grad.contiguous(), self, weight, kernel_size, stride, padding, dilation, grad_input_mask)
  bias: grad.contiguous().view({grad.size(0), grad.size(1), -1}).sum(0).sum(1)

- name: thnn_conv_depthwise2d_backward(Tensor grad_output, Tensor self, Tensor weight, IntList kernel_size, IntList stride, IntList padding, IntList dilation, std::array<bool,2> output_mask)
  grad_output, self, weight: _convolution_double_backward(grads[0], grads[1], {}, grad_output, weight, self, stride, padding, dilation, false, {{0, 0}}, self.size(1), false, false, false, grad_input_mask)

- name: thnn_conv3d_forward(Tensor self, Tensor weight, IntList kernel_size, Tensor bias, IntList stride, IntList padding)
  self, weight, bias: thnn_conv3d_backward(grad, self, weight, kernel_size, stride, padding, finput, fgrad_input, grad_input_mask)

- name: thnn_conv3d_backward(Tensor grad_output, Tensor self, Tensor weight, IntList kernel_size, IntList stride, IntList padding, Tensor finput, Tensor fgrad_input, std::array<bool,3> output_mask)
  grad_output, self, weight: _convolution_double_backward(grads[0], grads[1], grads[2], grad_output, weight, self, stride, padding, {{1, 1, 1}}, false, {{0, 0, 0}}, 1, false, false, false, grad_input_mask)

- name: thnn_conv_dilated2d_forward(Tensor self, Tensor weight, IntList kernel_size, Tensor bias, IntList stride, IntList padding, IntList dilation)
  self, weight, bias: thnn_conv_dilated2d_backward(grad, self, weight, kernel_size, stride, padding, dilation, columns, ones, grad_input_mask)

- name: thnn_conv_dilated2d_backward(Tensor grad_output, Tensor self, Tensor weight, IntList kernel_size, IntList stride, IntList padding, IntList dilation, Tensor columns, Tensor ones, std::array<bool,3> output_mask)
  grad_output, self, weight: _convolution_double_backward(grads[0], grads[1], grads[2], grad_output, weight, self, stride, padding, dilation, false, {{0, 0}}, 1, false, false, false, grad_input_mask)

- name: thnn_conv_dilated3d_forward(Tensor self, Tensor weight, IntList kernel_size, Tensor bias, IntList stride, IntList padding, IntList dilation)
  self, weight, bias: thnn_conv_dilated3d_backward(grad, self, weight, kernel_size, stride, padding, dilation, columns, ones, grad_input_mask)

- name: thnn_conv_dilated3d_backward(Tensor grad_output, Tensor self, Tensor weight, IntList kernel_size, IntList stride, IntList padding, IntList dilation, Tensor columns, Tensor ones, std::array<bool,3> output_mask)
  grad_output, self, weight: _convolution_double_backward(grads[0], grads[1], grads[2], grad_output, weight, self, stride, padding, dilation, false, {{0, 0, 0}}, 1, false, false, false, grad_input_mask)

# NN double backwards support

- name: adaptive_avg_pool2d_backward(Tensor grad_output, Tensor self)
  grad_output: adaptive_avg_pool2d(grad, { grad_output.size(-2), grad_output.size(-1) })
  self: zeros_like(self)

- name: adaptive_avg_pool3d_backward(Tensor grad_output, Tensor self)
  grad_output: adaptive_avg_pool3d(grad, { grad_output.size(-3), grad_output.size(-2), grad_output.size(-1) })
  self: zeros_like(self)

- name: adaptive_max_pool2d_backward(Tensor grad_output, Tensor self, Tensor indices)
  grad_output: max_pool_double_backward(grad, indices, 2)
  self: zeros_like(self)

- name: adaptive_max_pool3d_backward(Tensor grad_output, Tensor self, Tensor indices)
  grad_output: max_pool_double_backward(grad, indices, 3)
  self: zeros_like(self)

- name: avg_pool2d_backward(Tensor grad_output, Tensor self, IntList kernel_size, IntList stride, IntList padding, bool ceil_mode, bool count_include_pad)
  grad_output: avg_pool2d(grad, kernel_size, stride, padding, ceil_mode, count_include_pad)
  self: zeros_like(self)

- name: avg_pool3d_backward(Tensor grad_output, Tensor self, IntList kernel_size, IntList stride, IntList padding, bool ceil_mode, bool count_include_pad)
  grad_output: avg_pool3d(grad, kernel_size, stride, padding, ceil_mode, count_include_pad)
  self: zeros_like(self)

- name: elu_backward(Tensor grad_output, Scalar alpha, Scalar scale, Scalar input_scale, Tensor output)
  grad_output: elu_backward(grad, alpha, scale, input_scale, output)
  output: grad * grad_output * input_scale * (output < 0).toType(grad.type())

- name: fractional_max_pool2d_backward(Tensor grad_output, Tensor self, IntList kernel_size, IntList output_size, Tensor indices)
  grad_output: max_pool_double_backward(grad, indices, 2)
  self: zeros_like(self)

- name: glu_backward(Tensor grad_output, Tensor self, int64_t dim)
  grad_output: glu_double_backward_grad_output(grad, self, dim)
  self: glu_double_backward(grad, grad_output, self, dim)

- name: hardtanh_backward(Tensor grad_output, Tensor self, Scalar min_val, Scalar max_val)
  grad_output: hardtanh_backward(grad, self, min_val, max_val)
  self: zeros_like(grad)

- name: kl_div_backward(Tensor grad_output, Tensor self, Tensor target, int64_t reduction)
  grad_output: kl_div_double_backward_grad_output(grad, self, target, reduction)
  self: zeros_like(grad)
  target: zeros_like(grad)

- name: l1_loss_backward(Tensor grad_output, Tensor self, Tensor target, int64_t reduction)
  grad_output: l1_loss_double_backward_grad_output(grad, self, target, reduction)
  self: zeros_like(grad)

- name: log_sigmoid_backward(Tensor grad_output, Tensor self, Tensor buffer)
  grad_output: log_sigmoid_backward(grad, self, buffer)
  self: log_sigmoid_double_backward(grad * grad_output, self)

- name: log_softmax_backward_data(Tensor grad_output, Tensor output, int64_t dim, Tensor self)
  grad_output: grad - (grad * output.exp()).sum(dim, true)
  self: log_softmax_double_backward(grad, grad_output, dim, output)

- name: leaky_relu_backward(Tensor grad_output, Tensor self, Scalar negative_slope)
  grad_output: leaky_relu_backward(grad, self, negative_slope)
  self: zeros_like(grad)

- name: max_pool2d_with_indices_backward(Tensor grad_output, Tensor self, IntList kernel_size, IntList stride, IntList padding, IntList dilation, bool ceil_mode, Tensor indices)
  grad_output: max_pool_double_backward(grad, indices, 2);
  self: zeros_like(self)

- name: max_pool3d_with_indices_backward(Tensor grad_output, Tensor self, IntList kernel_size, IntList stride, IntList padding, IntList dilation, bool ceil_mode, Tensor indices)
  grad_output: max_pool_double_backward(grad, indices, 3);
  self: zeros_like(self)

- name: max_unpool2d_backward(Tensor grad_output, Tensor self, Tensor indices, IntList output_size)
  grad_output: max_unpool2d(grad, indices, output_size)
  self: zeros_like(self)

- name: mse_loss_backward(Tensor grad_output, Tensor self, Tensor target, int64_t reduction)
  grad_output: mse_loss_double_backward_grad_output(grad, grad_output, self, target, reduction)
  self: mse_loss_double_backward(grad * grad_output, self, reduction)

- name: nll_loss_backward(Tensor grad_output, Tensor self, Tensor target, Tensor weight, int64_t reduction, int64_t ignore_index, Tensor total_weight)
  grad_output: nll_loss(grad, target, weight, reduction, ignore_index)
  self: zeros_like(grad)

- name: nll_loss2d_backward(Tensor grad_output, Tensor self, Tensor target, Tensor weight, int64_t reduction, int64_t ignore_index, Tensor total_weight)
  grad_output: nll_loss2d(grad, target, weight, reduction, ignore_index)
  self: zeros_like(grad)

- name: prelu_backward(Tensor grad_output, Tensor self, Tensor weight, std::array<bool,2> output_mask)
  grad_output, self, weight: prelu_double_backward(grads[0], grads[1], grad_output, self, weight, grad_input_mask)

- name: rrelu_with_noise_backward(Tensor grad_output, Tensor self, Tensor noise, Scalar lower, Scalar upper, bool training)
  grad_output: rrelu_with_noise_backward(grad, self, noise, lower, upper, training)
  self: zeros_like(grad)

- name: reflection_pad1d_backward(Tensor grad_output, Tensor self, IntList padding)
  grad_output: reflection_pad1d(grad, padding)
  self: zeros_like(self)

- name: reflection_pad2d_backward(Tensor grad_output, Tensor self, IntList padding)
  grad_output: reflection_pad2d(grad, padding)
  self: zeros_like(self)

- name: replication_pad1d_backward(Tensor grad_output, Tensor self, IntList padding)
  grad_output: replication_pad1d(grad, padding)
  self: zeros_like(self)

- name: replication_pad2d_backward(Tensor grad_output, Tensor self, IntList padding)
  grad_output: replication_pad2d(grad, padding)
  self: zeros_like(self)

- name: replication_pad3d_backward(Tensor grad_output, Tensor self, IntList padding)
  grad_output: replication_pad3d(grad, padding)
  self: zeros_like(self)

- name: smooth_l1_loss_backward(Tensor grad_output, Tensor self, Tensor target, int64_t reduction)
  grad_output: smooth_l1_loss_double_backward_grad_output(grad, grad_output, self, target, reduction)
  self: smooth_l1_loss_double_backward(grad * grad_output, self, target, reduction)

- name: softplus_backward(Tensor grad_output, Tensor self, Scalar beta, Scalar threshold, Tensor output)
  grad_output: softplus_backward(grad, self, beta, threshold, output)
  self: softplus_double_backward(grad * grad_output, self, beta, threshold)

- name: softmax_backward_data(Tensor grad_output, Tensor output, int64_t dim, Tensor self)
  grad_output: softmax_backward_data(grad, output, dim, self)
  self: softmax_double_backward(grad, grad_output, dim, output)

- name: soft_margin_loss_backward(Tensor grad_output, Tensor self, Tensor target, int64_t reduction)
  grad_output: soft_margin_loss_double_backward_grad_output(grad, grad_output, self, target, reduction)
  self: soft_margin_loss_double_backward(grad * grad_output, self, target, reduction)

- name: softshrink_backward(Tensor grad_output, Tensor self, Scalar lambd)
  grad_output: softshrink_backward(grad, self, lambd)
  self: zeros_like(grad)

- name: threshold_backward(Tensor grad_output, Tensor self, Scalar threshold, Scalar value)
  grad_output: threshold_backward(grad, self, threshold, value)
  self: zeros_like(grad)

- name: upsample_linear1d_backward(Tensor grad_output, IntList output_size, IntList input_size, bool align_corners)
  grad_output: upsample_linear1d(grad, output_size, align_corners)

- name: upsample_bilinear2d_backward(Tensor grad_output, IntList output_size, IntList input_size, bool align_corners)
  grad_output: upsample_bilinear2d(grad, output_size, align_corners)

- name: upsample_trilinear3d_backward(Tensor grad_output, IntList output_size, IntList input_size, bool align_corners)
  grad_output: upsample_trilinear3d(grad, output_size, align_corners)

- name: upsample_nearest1d_backward(Tensor grad_output, IntList output_size, IntList input_size)
  grad_output: upsample_nearest1d(grad, output_size)

- name: upsample_nearest2d_backward(Tensor grad_output, IntList output_size, IntList input_size)
  grad_output: upsample_nearest2d(grad, output_size)

- name: upsample_nearest3d_backward(Tensor grad_output, IntList output_size, IntList input_size)
  grad_output: upsample_nearest3d(grad, output_size)

- name: _sigmoid_backward(Tensor grad_output, Tensor output)
  grad_output: _sigmoid_backward(grad, output)
  output: grad * grad_output * (-2 * output + 1)

- name: _tanh_backward(Tensor grad_output, Tensor output)
  grad_output: _tanh_backward(grad, output)
  output: -2 * output * grad * grad_output

# cudnn
- name: _cudnn_ctc_loss(Tensor log_probs, Tensor targets, IntList input_lengths, IntList target_lengths, int64_t blank, bool deterministic)
  log_probs: result1

- name: cudnn_convolution_transpose(Tensor self, Tensor weight, Tensor bias, IntList padding, IntList output_padding, IntList stride, IntList dilation, int64_t groups, bool benchmark, bool deterministic)
  self, weight, bias: cudnn_convolution_transpose_backward(self, grad, weight, padding, output_padding, stride, dilation, groups, benchmark, deterministic, grad_input_mask)

- name: cudnn_convolution_transpose_backward(Tensor self, Tensor grad_output, Tensor weight, IntList padding, IntList output_padding, IntList stride, IntList dilation, int64_t groups, bool benchmark, bool deterministic, std::array<bool,3> output_mask)
  grad_output, self, weight: _convolution_double_backward(grads[0], grads[1], grads[2], grad_output, weight, self, stride, padding, dilation, true, output_padding, groups, benchmark, deterministic, true, grad_input_mask)

- name: cudnn_convolution(Tensor self, Tensor weight, Tensor bias, IntList padding, IntList stride, IntList dilation, int64_t groups, bool benchmark, bool deterministic)
  self, weight, bias: cudnn_convolution_backward(self, grad, weight, padding, stride, dilation, groups, benchmark, deterministic, grad_input_mask)

- name: cudnn_convolution_backward(Tensor self, Tensor grad_output, Tensor weight, IntList padding, IntList stride, IntList dilation, int64_t groups, bool benchmark, bool deterministic, std::array<bool,3> output_mask)
  grad_output, self, weight: _convolution_double_backward(grads[0], grads[1], grads[2], grad_output, weight, self, stride, padding, dilation, false, std::vector<int64_t>(padding.size(), 0), groups, benchmark, deterministic, true, grad_input_mask)

# The above backward definitions are equivalent to the definitions below.  Why do we bundle
# everything up?  It's because it's more convenient to define double backwards
# when there is a single function that manages everything.
#
# Unfortuantely, there's one downside to not doing it all in one day: we
# unconditionally save input and weight, even if weight/input gradients are not
# being computed.  That's too bad.
#
# input: cudnn_convolution_backward_input(input.sizes(), grad.contiguous(), weight, padding, stride, dilation, groups, benchmark, deterministic)
# weight: cudnn_convolution_backward_weight(weight.sizes(), grad.contiguous(), input, padding, stride, dilation, groups, benchmark, deterministic)
# bias: cudnn_convolution_backward_bias(grad.contiguous())
#
# input: cudnn_convolution_transpose_backward_input(grad.contiguous(), weight, padding, stride, dilation, groups, benchmark, deterministic)
# weight: cudnn_convolution_transpose_backward_weight(weight.sizes(), grad.contiguous(), input, padding, stride, dilation, groups, benchmark, deterministic)
# bias: cudnn_convolution_backward_bias(grad.contiguous())

- name: cudnn_grid_sampler(Tensor self, Tensor grid)
  self, grid: cudnn_grid_sampler_backward(self, grid, grad)

- name: cudnn_affine_grid_generator(Tensor theta, int64_t N, int64_t C, int64_t H, int64_t W)
  theta: cudnn_affine_grid_generator_backward(grad, N, C, H, W)

# NB: Why is the backwards here so complicated?  CuDNN cannot be used to compute
# backward in evaluation mode, because the math for backward in evaluation mode
# is different (since the forward math is different), and CuDNN does not support
# it.  And in any case, you shouldn't be using this bn in evaluation mode,
# because it should be merged into the previous convolution (left for future
# work.)
# NB2: The quotes around the gradient are needed to appease YAML parsing rules.
- name: cudnn_batch_norm(Tensor input, Tensor weight, Tensor bias, Tensor running_mean, Tensor running_var, bool training, double exponential_average_factor, double epsilon)
  input, weight, bias: "training ? cudnn_batch_norm_backward(input, grad.contiguous(), weight, running_mean, running_var, result1, result2, epsilon) : thnn_batch_norm_backward(grad.contiguous(), input, weight, running_mean, running_var, training, epsilon, result1, result2, grad_input_mask)"

# HACK: save_mean and save_var are going to be passed in as
# requires_grad variables (even though we'll never backprop through
# them) so we need to prevent the unpacking from triggering an error.
- name: cudnn_batch_norm_backward(Tensor input, Tensor grad_output, Tensor weight, Tensor running_mean, Tensor running_var, Tensor save_mean, Tensor save_var, double epsilon)
  save_mean: not_implemented("cudnn_batch_norm_backward save_mean")
  save_var: not_implemented("cudnn_batch_norm_backward save_var")
  input, weight, grad_output: batchnorm_double_backward(input, weight, grads[0], grads[1], grads[2], grad_output, running_mean, running_var, true, epsilon, save_mean, save_var, grad_input_mask)

- name: _cudnn_rnn(Tensor input, TensorList weight, int64_t weight_stride0, Tensor weight_buf, Tensor hx, Tensor cx, int64_t mode, int64_t hidden_size, int64_t num_layers, bool batch_first, double dropout, bool train, bool bidirectional, IntList batch_sizes, Tensor dropout_state)
  input, hx, cx, weight: "_cudnn_rnn_backward(input, weight, weight_stride0, result4, hx, cx, result0, grads[0], grads[1], grads[2], mode, hidden_size, num_layers, batch_first, dropout, train, bidirectional, batch_sizes, dropout_state, retain_variables ? result3.clone() : result3, grad_input_mask)"

# miopen

- name: miopen_convolution_transpose(Tensor self, Tensor weight, Tensor bias, IntList padding, IntList output_padding, IntList stride, IntList dilation, int64_t groups, bool benchmark, bool deterministic)
  self, weight, bias: miopen_convolution_transpose_backward(self, grad, weight, padding, output_padding, stride, dilation, groups, benchmark, deterministic, grad_input_mask)

- name: miopen_convolution_transpose_backward(Tensor self, Tensor grad_output, Tensor weight, IntList padding, IntList output_padding, IntList stride, IntList dilation, int64_t groups, bool benchmark, bool deterministic, std::array<bool,3> output_mask)
  grad_output, self, weight: _convolution_double_backward(grads[0], grads[1], grads[2], grad_output, weight, self, stride, padding, dilation, true, output_padding, groups, benchmark, deterministic, true, grad_input_mask)

- name: miopen_convolution(Tensor self, Tensor weight, Tensor bias, IntList padding, IntList stride, IntList dilation, int64_t groups, bool benchmark, bool deterministic)
  self, weight, bias: miopen_convolution_backward(self, grad, weight, padding, stride, dilation, groups, benchmark, deterministic, grad_input_mask)

- name: miopen_convolution_backward(Tensor self, Tensor grad_output, Tensor weight, IntList padding, IntList stride, IntList dilation, int64_t groups, bool benchmark, bool deterministic, std::array<bool,3> output_mask)
  grad_output, self, weight: _convolution_double_backward(grads[0], grads[1], grads[2], grad_output, weight, self, stride, padding, dilation, false, std::vector<int64_t>(padding.size(), 0), groups, benchmark, deterministic, true, grad_input_mask)

- name: miopen_batch_norm(Tensor input, Tensor weight, Tensor bias, Tensor running_mean, Tensor running_var, bool training, double exponential_average_factor, double epsilon)
  input, weight, bias: "training ? miopen_batch_norm_backward(input, grad.contiguous(), weight, running_mean, running_var, result1, result2, epsilon) : thnn_batch_norm_backward(grad.contiguous(), input, weight, running_mean, running_var, training, epsilon, result1, result2, grad_input_mask)"

- name: miopen_batch_norm_backward(Tensor input, Tensor grad_output, Tensor weight, Tensor running_mean, Tensor running_var, Tensor save_mean, Tensor save_var, double epsilon)
  save_mean: not_implemented("miopen_batch_norm_backward save_mean")
  save_var: not_implemented("miopen_batch_norm_backward save_var")
  input, weight, grad_output: batchnorm_double_backward(input, weight, grads[0], grads[1], grads[2], grad_output, running_mean, running_var, true, epsilon, save_mean, save_var, grad_input_mask)

# mkldnn
- name: mkldnn_convolution(Tensor self, Tensor weight, Tensor bias, IntList padding, IntList stride, IntList dilation, int64_t groups)
  self, weight, bias: mkldnn_convolution_backward(self, grad, weight, padding, stride, dilation, groups, grad_input_mask)

# fft
- name: _fft_with_size(Tensor self, int64_t signal_ndim, bool complex_input, bool complex_output, bool inverse, IntList checked_signal_sizes, bool normalized, bool onesided, IntList output_sizes)
  self: fft_backward(self, grad, signal_ndim, complex_input, complex_output, inverse, checked_signal_sizes, normalized, onesided, output_sizes)

- name: unbind(Tensor self, int64_t dim)
  self: unbind_backward(grads, dim)

- name: stack(TensorList tensors, int64_t dim)
  tensors: unbind(grad, dim)

# fused RNN kernels
- name: _thnn_fused_lstm_cell(Tensor input_gates, Tensor hidden_gates, Tensor cx, Tensor input_bias, Tensor hidden_bias)
  input_gates, hidden_gates, cx, input_bias, hidden_bias: _thnn_fused_lstm_cell_backward(grads[0], grads[1], cx, result1, result2, input_bias.defined())

- name: _thnn_fused_gru_cell(Tensor input_gates, Tensor hidden_gates, Tensor hx, Tensor input_bias, Tensor hidden_bias)
  input_gates, hidden_gates, hx, input_bias, hidden_bias: _thnn_fused_gru_cell_backward(grad, result1, input_bias.defined())

# PackedSequence helpers
- name: _pack_padded_sequence(Tensor input, Tensor lengths, bool batch_first)
  input: _pack_padded_sequence_backward(grad, input.sizes(), result1, batch_first)<|MERGE_RESOLUTION|>--- conflicted
+++ resolved
@@ -770,11 +770,7 @@
   mask: not_implemented("sparse_mask")
 
 - name: _standard_gamma(Tensor self, Generator generator)
-<<<<<<< HEAD
-  self: grad * at::_standard_gamma_grad(self, result)
-=======
   self: grad * _standard_gamma_grad(self, result)
->>>>>>> 01930a31
 
 - name: _standard_gamma_grad(Tensor self, Tensor output)
   self: not_implemented("_standard_gamma_grad")
